--- conflicted
+++ resolved
@@ -2,7 +2,6 @@
 #include "carpack.hpp"
 #include "boost/shared_ptr.hpp"
 
-<<<<<<< HEAD
 std::pair<std::vector<arma::vec>, std::vector<double> >
 RunEnsembleCarmaSampler(int sample_size, int burnin, arma::vec time, arma::vec y,
                         arma::vec yerr, int p, int q, int nwalkers, bool do_zcarma=false,
@@ -15,15 +14,4 @@
 std::pair<std::vector<arma::vec>, std::vector<double> >
 RunCarmaSampler(int sample_size, int burnin, arma::vec time, arma::vec y,
                 arma::vec yerr, int nwalkers, int p, int q, bool do_zcarma,
-                int thin);
-=======
-boost::shared_ptr<CAR1>
-RunEnsembleCarSampler1(int sample_size, int burnin,
-                       std::vector<double> time, std::vector<double> y,
-                       std::vector<double> yerr, int p, int nwalkers, int thin=1);
-
-boost::shared_ptr<CARp>
-RunEnsembleCarSamplerp(int sample_size, int burnin,
-                       std::vector<double> time, std::vector<double> y,
-                       std::vector<double> yerr, int p, int nwalkers, int thin=1);
->>>>>>> 5df91f30
+                int thin);