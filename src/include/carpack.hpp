/*
 *  carpack.hpp
 *  carpack
 *
 *  Created by Dr. Brandon Kelly on 12/19/12.
 *
 *  Header file containing the class definitions and function protoypes
 *  for CARMCMC.
 *
 */

#ifndef __CARPACK_HDEF__
#define __CARPACK_HDEF__

#include <string>
#include <memory>
#include <random.hpp>
#include <proposals.hpp>
#include <samplers.hpp>
#include <steps.hpp>
#include <parameters.hpp>
#include "kfilter.hpp"

/*
 First-order continuous time autoregressive process (CAR(1)) class. Note that this is the same
 as an Ornstein-Uhlenbeck process. A CAR(1) process, Y(t), is defined as
 
 dY(t) = -omega * (Y(t) - mu) * dt + sigma * dW(t),
 
 where tau = 1 / omega is the "characteristic time scale" of the process, mu is the mean
 of the process, sigma is the amplitude of the driving noise, and the driving noise dW(t)
 is the derivative of the Weiner process (i.e., a white noise process). The variance of the
 process is Var(Y(t)) = sigma^2 / (2 * omega).
 
 The data member of this class include the time series values (y), the 1-sigma uncertainties 
 on y (yerr), and the time values (time). Note that it is assumed that the CAR(1) process is 
 Gaussian, and that the uncertainties on y are normally distributed with mean zero. The member 
 functions of this class include methods to calculate the Kalman filter and the logarithms of the 
 posterior probability distribution. The parameters of the CAR(1) process are held in
 the value_ private member, where value_ = (mu, log(omega), sigma) and tau = 1 / omega.
 
 The prior on theta is assumed to be uniform on theta, subject to the an upper bound
 on Var(Y(t)) and omega. The default value of the upper bound on Var(Y(t)) was chosen
 to be 6.9 (i.e., three orders of magnitude when Y(t) is the logarithm of some quantity), 
 but this may be overriden through the use of the SetPrior method. The upper bound on
 omega is fixed to be 1 / min(dt), where dt is the vector of time steps.
*/

template <class OmegaType>
class CARMA_Base : public Parameter<arma::vec> {
public:
    // Constructor
    CARMA_Base(bool track, std::string name, std::vector<double>& time, std::vector<double>& y, std::vector<double>& yerr,
               double temperature=1.0) : Parameter<arma::vec>(track, name, temperature)
    {
        // Set the degrees of freedom for the prior on the measurement error scaling parameter
        measerr_dof_ = 20;
        
        // convert input data to armadillo vectors
        y_  = arma::conv_to<arma::vec>::from(y);
        y_ -= arma::mean(y_); // center the time series
        time_ = arma::conv_to<arma::vec>::from(time);
        yerr_ = arma::conv_to<arma::vec>::from(yerr);
        int ndata = time_.n_rows;
        
        // default prior bounds on the standard deviation of the time series
        SetPrior(10.0 * sqrt(arma::var(y_)));
    }
    
    virtual arma::vec StartingValue() = 0;
    
    std::string StringValue()
    {
        std::stringstream ss;
        
        ss << log_posterior_;
        for (int i=0; i<value_.n_elem; i++) {
            ss << " " << value_(i);
        }
                
        std::string theta_str = ss.str();
        return theta_str;
    }

    
    void Save(arma::vec& new_value)
    {
        // new carma value ---> value_
        value_ = new_value;
        
        // Update the log-posterior using this new value of theta.
        //
        // IMPORTANT: This assumes that the Kalman filter was calculated
        // using the value of new_value.
        //
        log_posterior_ = 0.0;
        for (int i=0; i<time_.n_elem; i++) {
            log_posterior_ += -0.5 * log(pKFilter_->var(i)) - 0.5 * (y_(i) - pKFilter_->mean(i)) *
            (y_(i) - pKFilter_->mean(i)) / pKFilter_->var(i);
        }
        log_posterior_ += LogPrior(new_value);

    }
    
    // extract the lorentzian parameters from the CARMA parameter vector
    virtual OmegaType ExtractAR(arma::vec theta) = 0;
    // extract the moving-average parameters from the CARMA parameter vector
    virtual OmegaType ExtractMA(arma::vec theta) = 0;
    // extract the variance in the driving noise from the CARMA parameter vector
    virtual double ExtractSigsqr(arma::vec theta) = 0;
        
    // compute the log-prior of the CARMA parameters
    virtual double LogPrior(arma::vec theta)
    {
        double measerr_scale = theta(1);
        
        double logprior = -0.5 * measerr_dof_ / measerr_scale -
        (1.0 + measerr_dof_ / 2.0) * log(measerr_scale);
        
        return logprior;
    }
    
    // compute the log-posterior
    double LogDensity(arma::vec theta)
    {
        OmegaType omega = ExtractAR(theta);
        OmegaType ma_coefs = ExtractMA(theta);
        double sigsqr = ExtractSigsqr(theta);
        double measerr_scale = theta(1);
        
        // Run the Kalman filter
        pKFilter_->SetSigsqr(sigsqr);
        pKFilter_->SetOmega(omega);
        pKFilter_->SetMA(ma_coefs);
        arma::vec proposed_yerr = sqrt(measerr_scale) * yerr_;
        pKFilter_->SetTimeSeriesErr(proposed_yerr);
        pKFilter_->Filter();
        
        // calculate the log-likelihood
        double logpost = 0.0;
        for (int i=0; i<time_.n_elem; i++) {
            logpost += -0.5 * log(pKFilter_->var(i)) - 0.5 * (y_(i) - pKFilter_->mean(i)) *
            (y_(i) - pKFilter_->mean(i)) / pKFilter_->var(i);
        }
        
        // Prior bounds satisfied?
        bool prior_satisfied = CheckPriorBounds(theta);
        if (!prior_satisfied) {
            logpost = -1.0 * arma::datum::inf;
            return logpost;
        }
                
        logpost += LogPrior(theta);
        
        return logpost;
    }
    double getLogDensity(std::vector<double> theta)
    {
        arma::vec armaVec = arma::conv_to<arma::vec>::from(theta);
        return LogDensity(armaVec);
    }
    
    bool virtual CheckPriorBounds(arma::vec theta)
    {
        double ysigma = theta(0);
        double measerr_scale = theta(1);
        bool prior_satisfied = true;
        if ( (ysigma > max_stdev_) || (ysigma < 0) ||
            (measerr_scale < 0.5) || (measerr_scale > 2.0) )
        {
            prior_satisfied = false;
        }
        return prior_satisfied;
    }
    
    // Setters and Getters
    arma::vec GetTime() { return time_; }
    arma::vec GetTimeSeries() { return y_; }
    arma::vec GetTimeSeriesErr() { return yerr_; }
    arma::vec GetKalmanMean() { return pKFilter_->mean; }
    arma::vec GetKalmanVar() { return pKFilter_->var; }
    std::shared_ptr<KalmanFilter<OmegaType> > GetKalmanPtr() { return pKFilter_; }
    
    virtual void SetPrior(double max_stdev) // set the bounds on the uniform prior
    {
        max_stdev_ = max_stdev;
        arma::vec dt = time_(arma::span(1,time_.n_elem-1)) - time_(arma::span(0,time_.n_elem-2));
        max_freq_ = 10.0 / dt.min();
        min_freq_ = 1.0 / (10.0 * (time_.max() - time_.min()));
    }
    
    // Return a copy of the MCMC samples
    std::vector<std::vector<double> > getSamples() {
        int nx = samples_.size();
        int ny = samples_[0].n_elem;
        std::vector<std::vector<double> > samples(nx,std::vector<double>(ny));
        for (int i = 0; i < nx; i++) {
            samples[i] = arma::conv_to<std::vector<double> >::from(samples_[i]);
        }
        return samples;
    }

    // grab the log-prior and log-posterior for a std::vector input
    double getLogPrior(std::vector<double> theta)
    {
        arma::vec armaVec = arma::conv_to<arma::vec>::from(theta);
        return LogPrior(armaVec);
    }
    
	double getLogDensity(std::vector<double> theta)
    {
        arma::vec armaVec = arma::conv_to<arma::vec>::from(theta);
        return LogDensity(armaVec);
    }
    
protected:
    // time series data
    arma::vec time_;
    arma::vec y_;
    arma::vec yerr_;
    // pointer to Kalman Filter object. The Kalman filter is the workhorse behind the likelihood calculations.
    std::shared_ptr<KalmanFilter<OmegaType> > pKFilter_;
    // prior parameters
    double max_stdev_; // Maximum value of the standard deviation of the CAR(1) process
	double max_freq_; // Maximum value of omega = 1 / tau
	double min_freq_; // Minimum value of omega = 1 / tau
	int measerr_dof_; // Degrees of freedom for prior on measurement error scaling parameter
};

// class for a CAR(1) process
class CAR1 : public CARMA_Base<double> {
	
public:
	// Constructor //
<<<<<<< HEAD
	CAR1(bool track, std::string name, arma::vec& time, arma::vec& y, arma::vec& yerr, double temperature=1.0) :
    CARMA_Base<double>(track, name, time, y, yerr, temperature)
=======
	CAR1(bool track, std::string name, std::vector<double>& time, std::vector<double>& y, std::vector<double>& yerr,
         double temperature=1.0) : CARMA_Base(track, name, time, y, yerr, temperature)
>>>>>>> c5476778
    {
        pKFilter_ = std::make_shared<KalmanFilter1>(time_, y_, yerr_);
        // Set the size of the parameter vector theta=(mu,sigma,measerr_scale,log(omega))
        value_.set_size(3);
    }
    
    // extract the AR parameters from the parameter vector
    double ExtractAR(arma::vec theta) { return exp(theta(2)); }
    double ExtractMA(arma::vec theta) { return 1.0; }
    
    // generate starting values of the CAR(1) parameters
	arma::vec StartingValue();
    
    // return the variance of a CAR(1) process
    double ExtractSigsqr(arma::vec theta) {
        return 2.0 * theta(0) * theta(0) * exp(theta(2));
    }

	// Set the bounds on the uniform prior.
    bool CheckPriorBounds(arma::vec theta);
};

/*
 Continuous time autoregressive process of order p.
*/

class CARp : public CARMA_Base<arma::vec> {
public:
    // Constructor
<<<<<<< HEAD
    CARp(bool track, std::string name, arma::vec& time, arma::vec& y, arma::vec& yerr, int p, double temperature=1.0):
    CARMA_Base<arma::vec>(track, name, time, y, yerr, temperature), p_(p)
=======
    CARp(bool track, std::string name, std::vector<double>& time, std::vector<double>& y, std::vector<double>& yerr, int p,
         double temperature=1.0): CARMA_Base(track, name, time, y, yerr, temperature), p_(p)
>>>>>>> c5476778
	{
        pKFilter_ = std::make_shared<KalmanFilterp>(time_, y_, yerr_);
		value_.set_size(p_+2);
        ma_coefs_ = arma::zeros(p);
        ma_coefs_(0) = 1.0;
        pKFilter_->SetMA(ma_coefs_);
	}
    
    // calculate the roots of the AR(p) polynomial from the CAR(p) process parameters
    arma::cx_vec ARRoots(arma::vec theta);
    
    // Return the starting value and set log_posterior_
	arma::vec StartingValue();

    // extract the lorentzian parameters from the CARMA parameter vector
    arma::vec ExtractAR(arma::vec theta) {
        return arma::exp(theta(arma::span(2,p_+1)));
    }
    // extract the moving-average parameters from the CARMA parameter vector
    arma::vec ExtractMA(arma::vec theta) { return ma_coefs_; }
    
    double ExtractSigsqr(arma::vec theta) {
        arma::cx_vec ar_roots = ARRoots(theta);
        return theta(0) * theta(0) / Variance(ar_roots, ma_coefs_, 1.0);
    }
    
    // Calculate the variance of the CAR(p) process
    double Variance(arma::cx_vec alpha_roots, arma::vec ma_coefs, double sigma, double dt=0.0);
	
    // Set the bounds on the uniform prior.
    bool CheckPriorBounds(arma::vec theta);
    
protected:
    int p_; // Order of the CAR(p) process
private:
    arma::vec ma_coefs_;
};

/* 
 Continuous time autoregressive moving average process of order (p,q)
*/

class CARMA : public CARp
{	
public:
	// Constructor //
	CARMA(bool track, std::string name, std::vector<double>& time, std::vector<double>& y, std::vector<double>& yerr, int p, int q,
          double temperature=1.0) : CARp(track, name, time, y, yerr, p, temperature), q_(q)
    {
        BOOST_ASSERT_MSG(q < p, "Order of moving average polynomial must be less than order of autoregressive polynomial");
        value_.set_size(p_+q_+2);
    }

    // Return the starting value and set log_posterior_
	arma::vec StartingValue();
    
    // extract the moving-average parameters from the CARMA parameter vector
    arma::vec ExtractMA(arma::vec theta);
    
    double ExtractSigsqr(arma::vec theta) {
        arma::cx_vec ar_roots = ARRoots(theta);
        arma::vec ma_coefs = ExtractMA(theta);
        return theta(0) * theta(0) / Variance(ar_roots, ma_coefs, 1.0);
    }
    
private:
    int q_; // order of moving average polynomial
};

/*
 CARMA(p,p-1) model using the z-transformed parameterization (Belcher et al. 1994).
 */

class ZCARMA : public CARp
{    
public:
    ZCARMA(bool track, std::string name, std::vector<double>& time, std::vector<double>& y, std::vector<double>& yerr, int p,
           double temperature=1.0) : CARp(track, name, time, y, yerr, p, temperature)
    {
        value_.set_size(p_+3);
        // set default boundaries on kappa
        arma::vec dt = time_(arma::span(1,time_.n_elem-1)) - time_(arma::span(0,time_.n_elem-2));
        kappa_high_ = 1.0 / dt.min();
        // kappa_low_ = 0.9 / dt.min();
        // kappa_low_ = 1.0 / (time_.max() - time_.min());
        kappa_low_ = std::max(1.0 / (time_.max() - time_.min()), 1.0 / (10.0 * arma::median(dt)));
    }
    
    // Return the starting value and set log_posterior_
	arma::vec StartingValue();
    
    // extract the moving-average parameters from the CARMA parameter vector
    arma::vec ExtractMA(arma::vec theta);
    
    double ExtractSigsqr(arma::vec theta) {
        arma::cx_vec ar_roots = ARRoots(theta);
        arma::vec ma_coefs = ExtractMA(theta);
        return theta(0) * theta(0) / Variance(ar_roots, ma_coefs, 1.0);
    }

    // Set bounds on kappa
    void SetKappaBounds(double kappa_low, double kappa_high) {
        kappa_low_ = kappa_low;
        kappa_high_ = kappa_high;
    }
    
    // compute the log-prior of the ZCARMA parameters
    double LogPrior(arma::vec theta)
    {
        // first compute prior for measurement error scaling parameter
        double measerr_scale = theta(1);
        double logprior = -0.5 * measerr_dof_ / measerr_scale -
        (1.0 + measerr_dof_ / 2.0) * log(measerr_scale);
        
        // now compute prior on x = logit(kappa_norm), assuming a uniform prior on kappa
        double logit_kappa = theta(p_+2);
        logprior += -logit_kappa - 2.0 * log(1.0 + exp(-logit_kappa));
                
        return logprior;
    }

    
private:
    double kappa_low_, kappa_high_; // prior bounds on the kappa parameter
};

/********************************
	FUNCTION PROTOTYPES
********************************/

double logit(double x);
double inv_logit(double x);

// Check if all of the roots are unique within some fractional tolerance
bool unique_roots(arma::cx_vec roots, double tolerance);

// Return the coefficients of a polynomial given its roots.
arma::vec polycoefs(arma::cx_vec roots);

#endif<|MERGE_RESOLUTION|>--- conflicted
+++ resolved
@@ -50,7 +50,7 @@
 class CARMA_Base : public Parameter<arma::vec> {
 public:
     // Constructor
-    CARMA_Base(bool track, std::string name, std::vector<double>& time, std::vector<double>& y, std::vector<double>& yerr,
+    CARMA_Base(bool track, std::string name, std::vector<double> time, std::vector<double> y, std::vector<double> yerr,
                double temperature=1.0) : Parameter<arma::vec>(track, name, temperature)
     {
         // Set the degrees of freedom for the prior on the measurement error scaling parameter
@@ -154,11 +154,6 @@
         
         return logpost;
     }
-    double getLogDensity(std::vector<double> theta)
-    {
-        arma::vec armaVec = arma::conv_to<arma::vec>::from(theta);
-        return LogDensity(armaVec);
-    }
     
     bool virtual CheckPriorBounds(arma::vec theta)
     {
@@ -206,8 +201,7 @@
         arma::vec armaVec = arma::conv_to<arma::vec>::from(theta);
         return LogPrior(armaVec);
     }
-    
-	double getLogDensity(std::vector<double> theta)
+    double getLogDensity(std::vector<double> theta)
     {
         arma::vec armaVec = arma::conv_to<arma::vec>::from(theta);
         return LogDensity(armaVec);
@@ -232,13 +226,8 @@
 	
 public:
 	// Constructor //
-<<<<<<< HEAD
-	CAR1(bool track, std::string name, arma::vec& time, arma::vec& y, arma::vec& yerr, double temperature=1.0) :
-    CARMA_Base<double>(track, name, time, y, yerr, temperature)
-=======
-	CAR1(bool track, std::string name, std::vector<double>& time, std::vector<double>& y, std::vector<double>& yerr,
-         double temperature=1.0) : CARMA_Base(track, name, time, y, yerr, temperature)
->>>>>>> c5476778
+	CAR1(bool track, std::string name, std::vector<double> time, std::vector<double> y, std::vector<double> yerr,
+         double temperature=1.0) : CARMA_Base<double>(track, name, time, y, yerr, temperature)
     {
         pKFilter_ = std::make_shared<KalmanFilter1>(time_, y_, yerr_);
         // Set the size of the parameter vector theta=(mu,sigma,measerr_scale,log(omega))
@@ -268,13 +257,8 @@
 class CARp : public CARMA_Base<arma::vec> {
 public:
     // Constructor
-<<<<<<< HEAD
-    CARp(bool track, std::string name, arma::vec& time, arma::vec& y, arma::vec& yerr, int p, double temperature=1.0):
-    CARMA_Base<arma::vec>(track, name, time, y, yerr, temperature), p_(p)
-=======
-    CARp(bool track, std::string name, std::vector<double>& time, std::vector<double>& y, std::vector<double>& yerr, int p,
-         double temperature=1.0): CARMA_Base(track, name, time, y, yerr, temperature), p_(p)
->>>>>>> c5476778
+    CARp(bool track, std::string name, std::vector<double> time, std::vector<double> y, std::vector<double> yerr, int p,
+         double temperature=1.0): CARMA_Base<arma::vec>(track, name, time, y, yerr, temperature), p_(p)
 	{
         pKFilter_ = std::make_shared<KalmanFilterp>(time_, y_, yerr_);
 		value_.set_size(p_+2);
@@ -321,7 +305,7 @@
 {	
 public:
 	// Constructor //
-	CARMA(bool track, std::string name, std::vector<double>& time, std::vector<double>& y, std::vector<double>& yerr, int p, int q,
+	CARMA(bool track, std::string name, std::vector<double> time, std::vector<double> y, std::vector<double> yerr, int p, int q,
           double temperature=1.0) : CARp(track, name, time, y, yerr, p, temperature), q_(q)
     {
         BOOST_ASSERT_MSG(q < p, "Order of moving average polynomial must be less than order of autoregressive polynomial");
@@ -351,7 +335,7 @@
 class ZCARMA : public CARp
 {    
 public:
-    ZCARMA(bool track, std::string name, std::vector<double>& time, std::vector<double>& y, std::vector<double>& yerr, int p,
+    ZCARMA(bool track, std::string name, std::vector<double> time, std::vector<double> y, std::vector<double> yerr, int p,
            double temperature=1.0) : CARp(track, name, time, y, yerr, p, temperature)
     {
         value_.set_size(p_+3);
