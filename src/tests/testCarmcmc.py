--- conflicted
+++ resolved
@@ -112,18 +112,11 @@
 
         omega    = carmcmc.vecD()
         for i in range(psampler.p/2):   
-<<<<<<< HEAD
             omega.append(np.exp(psampler._samples["log_centroid"][0][i]))
             omega.append(np.exp(psampler._samples["log_width"][0][i]))
         if psampler.p%2:
             omega.append(np.exp(psampler._samples["log_width"][0][psampler.p/2]))
-=======
-            omega.append(psampler._samples["log_centroid"][0][i])
-            omega.append(psampler._samples["log_width"][0][i])
-        if psampler.p % 2:
-            omega.append(psampler._samples["log_width"][0][psampler.p/2])
         #import pdb; pdb.set_trace()
->>>>>>> c75c2591
 
         kfilter = carmcmc.KalmanFilterp(self.xdata, self.ydata, self.dydata, sigsqr, omega, ma_coefs)
         kfilter.Filter()
